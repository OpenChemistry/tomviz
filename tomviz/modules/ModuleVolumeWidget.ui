--- conflicted
+++ resolved
@@ -133,8 +133,6 @@
    <container>1</container>
   </customwidget>
  </customwidgets>
-<<<<<<< HEAD
-=======
  <tabstops>
   <tabstop>cbTransferMode</tabstop>
   <tabstop>cbInterpolation</tabstop>
@@ -142,7 +140,6 @@
   <tabstop>cbJittering</tabstop>
   <tabstop>useRgbaMapping</tabstop>
  </tabstops>
->>>>>>> 3c83ee53
  <resources/>
  <connections>
   <connection>

/******************************************************************************

  This source file is part of the tomviz project.

  Copyright Kitware, Inc.

  This source code is released under the New BSD License, (the "License").

  Unless required by applicable law or agreed to in writing, software
  distributed under the License is distributed on an "AS IS" BASIS,
  WITHOUT WARRANTIES OR CONDITIONS OF ANY KIND, either express or implied.
  See the License for the specific language governing permissions and
  limitations under the License.

******************************************************************************/
#include "DataSource.h"

#include "ActiveObjects.h"
#include "ModuleFactory.h"
#include "ModuleManager.h"
#include "Operator.h"
#include "OperatorFactory.h"
#include "Pipeline.h"
#include "Utilities.h"
#include "vtkTransferFunction2DItem.h"

#include <vtkColorTransferFunction.h>
#include <vtkDataObject.h>
#include <vtkDoubleArray.h>
#include <vtkFieldData.h>
#include <vtkImageData.h>
#include <vtkNew.h>
#include <vtkPiecewiseFunction.h>
#include <vtkPointData.h>
#include <vtkRect.h>
#include <vtkSmartPointer.h>
#include <vtkStringArray.h>
#include <vtkTrivialProducer.h>
#include <vtkTypeInt8Array.h>
#include <vtkVector.h>

#include <vtkPVArrayInformation.h>
#include <vtkPVDataInformation.h>
#include <vtkPVDataSetAttributesInformation.h>
#include <vtkSMCoreUtilities.h>
#include <vtkSMParaViewPipelineController.h>
#include <vtkSMPropertyHelper.h>
#include <vtkSMSessionProxyManager.h>
#include <vtkSMSourceProxy.h>
#include <vtkSMTransferFunctionManager.h>
#include <vtkSMViewProxy.h>

#include <QDebug>
#include <QJsonArray>
#include <QMap>
#include <QTimer>

#include <cmath>
#include <cstring>
#include <sstream>

namespace tomviz {

class DataSource::DSInternals
{
public:
  vtkNew<vtkImageData> m_transfer2D;
  QVector<vtkSmartPointer<vtkTransferFunction2DItem>> m_transferFunction2D;
  vtkNew<vtkPiecewiseFunction> GradientOpacityMap;
//  vtkSmartPointer<vtkSMSourceProxy> DataSourceProxy;
  vtkSmartPointer<vtkSMSourceProxy> ProducerProxy;
  QList<Operator*> Operators;
  vtkSmartPointer<vtkSMProxy> ColorMap;
  DataSource::DataSourceType Type;
  vtkSmartPointer<vtkStringArray> Units;
  vtkVector3d DisplayPosition;
  PersistenceState PersistState = PersistenceState::Saved;
  bool UnitsModified = false;

  DSInternals()
  {
    m_transferFunction2D.push_back(
      vtkSmartPointer<vtkTransferFunction2DItem>::New());
    Future = nullptr;
    Worker = nullptr;
  }

  // Checks if the tilt angles data array exists on the given VTK data
  // and creates it if it does not exist.
  void ensureTiltAnglesArrayExists()
  {
    auto alg =
      vtkAlgorithm::SafeDownCast(this->ProducerProxy->GetClientSideObject());
    Q_ASSERT(alg);
    auto data = alg->GetOutputDataObject(0);
    auto fd = data->GetFieldData();
    if (!fd->HasArray("tilt_angles")) {
      int* extent = vtkImageData::SafeDownCast(data)->GetExtent();
      int numTiltAngles = extent[5] - extent[4] + 1;
      vtkNew<vtkDoubleArray> array;
      array->SetName("tilt_angles");
      array->SetNumberOfTuples(numTiltAngles);
      array->FillComponent(0, 0.0);
      fd->AddArray(array);
    }
  }
};

DataSource::DataSource(vtkSMSourceProxy* dataSource,
                       DataSourceType dataType)
  : QObject(nullptr), Internals(new DSInternals)
{
  const char* sourceFilename = nullptr;

  QByteArray fileNameBytes;
  if (vtkSMCoreUtilities::GetFileNameProperty(dataSource)) {
    vtkSMPropertyHelper helper(
      dataSource, vtkSMCoreUtilities::GetFileNameProperty(dataSource));
    // If we are dealing with an image stack find the prefix to use
    // when displaying the data source.
    if (helper.GetNumberOfElements() > 1) {
      QStringList fileNames;
      for (unsigned int i = 0; i < helper.GetNumberOfElements(); i++) {
        fileNames << QString(helper.GetAsString(i));
      }
      QFileInfo fileInfo(fileNames[0]);
      QString fileName =
        QString("%1*.%2").arg(findPrefix(fileNames)).arg(fileInfo.suffix());
      fileNameBytes = fileName.toLatin1();
      sourceFilename = fileNameBytes.data();
    } else {
      sourceFilename = helper.GetAsString();
    }

    QFileInfo info(helper.GetAsString());
    if (info.suffix() == "mrc") {
      // MRC format uses angstroms as default units, tomviz uses nanometers.
      // This handles scaling between the two.
      m_scaleOriginalSpacingBy = 0.1;
    }
  }

  dataSource->UpdatePipeline();
  auto algo = vtkAlgorithm::SafeDownCast(dataSource->GetClientSideObject());
  Q_ASSERT(algo);
  auto data = algo->GetOutputDataObject(0);
  auto image = vtkImageData::SafeDownCast(data);

<<<<<<< HEAD
  auto colorTfrFunction = vtkColorTransferFunction::SafeDownCast(
    this->Internals->ColorMap->GetClientSideObject());
  this->Internals->m_transferFunction2D[0]->SetColorTransferFunction(
    colorTfrFunction);
  this->Internals->m_transferFunction2D[0]->SetOpacityFunction(
    this->Internals->GradientOpacityMap);

  // every time the data changes, we should update the color map.
  connect(this, SIGNAL(dataChanged()), SLOT(updateColorMap()));
=======
  // Initialize our object, and set the file name.
  init(image, dataType, PersistenceState::Saved);
  setFileName(sourceFilename);
}
>>>>>>> 5d06f619

DataSource::DataSource(vtkImageData* data, DataSourceType dataType,
                       QObject* parentObject, PersistenceState persistState)
  : QObject(parentObject), Internals(new DSInternals)
{
  init(data, dataType, persistState);
}

DataSource::DataSource(const QString& label, DataSourceType dataType,
                       QObject* parent, PersistenceState persistState,
                       const QJsonObject& sourceInfo)
  : QObject(parent), Internals(new DSInternals)
{
  init(nullptr, dataType, persistState);

  if (!label.isNull()) {
    setLabel(label);
  }
  if (!sourceInfo.isEmpty()) {
    m_json["sourceInformation"] = sourceInfo;
  }
}

DataSource::~DataSource()
{
  if (this->Internals->ProducerProxy) {
    vtkNew<vtkSMParaViewPipelineController> controller;
    controller->UnRegisterProxy(this->Internals->ProducerProxy);
  }
}

bool DataSource::appendSlice(vtkImageData* slice)
{
  if (!slice) {
    return false;
  }
  if (std::string(slice->GetScalarTypeAsString()) != "unsigned char") {
    cout << "Only unsigned char is supported at present" << endl;
    return false;
  }

  int sliceExtents[6];
  slice->GetExtent(sliceExtents);
  auto tp = algorithm();
  if (tp) {
    auto data = vtkImageData::SafeDownCast(tp->GetOutputDataObject(0));
    if (data) {
      int extents[6];
      data->GetExtent(extents);
      cout << "The data is ";
      for (int i = 0; i < 6; ++i)
        cout << extents[i] << ", ";
      cout << endl;
      for (int i = 0; i < 4; ++i) {
        if (extents[i] != sliceExtents[i]) {
          cout << "Mismatch: " << extents[i] << " != " << sliceExtents[i]
               << endl;
          return false;
        }
      }

      // Now to append the slice onto our image data.
      auto dataArray = data->GetPointData()->GetScalars();

      int bufferSize = dataArray->GetNumberOfTuples();
      unsigned char* buffer = new unsigned char[bufferSize];
      void* ptr = dataArray->GetVoidPointer(0);
      std::memcpy(buffer, ptr, bufferSize);
      ++extents[5];
      data->SetExtent(extents);
      data->AllocateScalars(data->GetScalarType(),
                            data->GetNumberOfScalarComponents());
      ptr = data->GetScalarPointer();
      std::memcpy(ptr, buffer, bufferSize);
      delete[] buffer;
      buffer = 0;
      void* imagePtr = data->GetScalarPointer(0, 0, extents[5]);
      auto sliceArray = slice->GetPointData()->GetScalars();
      void* slicePtr = sliceArray->GetVoidPointer(0);
      std::memcpy(imagePtr, slicePtr, sliceArray->GetNumberOfTuples());

      // Let everyone know the data has changed, then re-execute the pipeline.
      data->Modified();
      emit dataChanged();
      emit dataPropertiesChanged();
      pipeline()->execute();
    }
  }
  return true;
}

void DataSource::setFileName(const QString& filename)
{
  auto reader = m_json.value("reader").toObject(QJsonObject());
  reader["fileName"] = filename;
  m_json["reader"] = reader;
}

QString DataSource::fileName() const
{
  auto reader = m_json.value("reader").toObject(QJsonObject());
  if (reader.contains("fileName")) {
    return reader["fileName"].toString();
  }
  return QString();
}

void DataSource::setFileNames(const QStringList fileNames)
{
  auto reader = m_json.value("reader").toObject(QJsonObject());
  QJsonArray files;
  foreach (QString file, fileNames) {
    files.append(file);
  }

  reader["fileNames"] = files;
  m_json["reader"] = reader;
}

QStringList DataSource::fileNames() const
{
  auto reader = m_json.value("reader").toObject(QJsonObject());
  QStringList files;
  if (reader.contains("fileNames") && isImageStack()) {
    QJsonArray fileArray = reader["fileNames"].toArray();
    foreach (QJsonValue file, fileArray) {
      files.append(file.toString());
    }
  }
  return files;
}

<<<<<<< HEAD
  node = ns.append_child("ColorTransferFunction2D");
  foreach (const vtkSmartPointer<vtkTransferFunction2DItem>& item,
           this->Internals->m_transferFunction2D) {
    pugi::xml_node itemNode = node.append_child("Item");
    vtkRectd rect = item->GetBox();
    itemNode.append_attribute("x").set_value(rect.GetX());
    itemNode.append_attribute("y").set_value(rect.GetY());
    itemNode.append_attribute("width").set_value(rect.GetWidth());
    itemNode.append_attribute("height").set_value(rect.GetHeight());
    // For now these are aliases of the color map and gradient opacity function,
    // so saving them here is redundant and the code to read them in ignores it
    // fix this when we add support for editing these.
    //
    // pugi::xml_node colorMapNode = itemNode.append_child("ColorMap");
    // tomviz::serialize(item->GetColorTransferFunction(), colorMapNode);
    // pugi::xml_node opacityMapNode = itemNode.append_child("OpacityMap");
    // tomviz::serialize(item->GetOpacityFunction(), opacityMapNode);
  }

  ns.append_attribute("number_of_operators")
    .set_value(static_cast<int>(this->Internals->Operators.size()));
=======
bool DataSource::isImageStack() const
{
  return m_json.contains("fileNames") && m_json["fileNames"].isArray() &&
    m_json["fileNames"].toArray().size() > 1;
}
>>>>>>> 5d06f619

void DataSource::setReaderProperties(const QVariantMap& properties)
{
  m_json["reader"] = QJsonObject::fromVariantMap(properties);
}

QVariantMap DataSource::readerProperties() const
{
  if (m_json.contains("reader") && m_json["reader"].isObject()) {
    return m_json["reader"].toObject().toVariantMap();
  } else {
    return QVariantMap();
  }
}

void DataSource::setLabel(const QString& label)
{
  m_json["label"] = label;
}

QString DataSource::label() const
{
  if (m_json.contains("label")) {
    return m_json["label"].toString();
  } else {
    return QFileInfo(fileName()).baseName();
  }
}

QJsonObject DataSource::serialize() const
{
  QJsonObject json = m_json;

  if (Internals->UnitsModified) {
    double spacing[3];
    getSpacing(spacing);
    QJsonArray jsonSpacing;
    for (int i = 0; i < 3; ++i) {
      jsonSpacing.append(spacing[i]);
    }

    json["spacing"] = jsonSpacing;
    if (this->Internals->Units) {
      json["units"] = this->Internals->Units->GetValue(0).c_str();
    }
  }

  // Serialize the color map, opacity map, and others if needed.
  json["colorMap"] = tomviz::serialize(colorMap());
  json["opacityMap"] = tomviz::serialize(opacityMap());

  // tomviz::serialize(gradientOpacityMap(), node);

  // Serialize the operators...
  QJsonArray jOperators;
  foreach (Operator* op, this->Internals->Operators) {
    QJsonObject jOperator = op->serialize();
    jOperator["type"] = OperatorFactory::operatorType(op);
    jOperators.append(jOperator);
  }
  if (!jOperators.isEmpty()) {
    json["operators"] = jOperators;
  }

  // Serialize the modules...
  auto modules = ModuleManager::instance().findModulesGeneric(this, nullptr);
  QJsonArray jModules;
  foreach (Module* module, modules) {
    QJsonObject jModule = module->serialize();
    jModule["type"] = ModuleFactory::moduleType(module);
    jModule["viewId"] = static_cast<int>(module->view()->GetGlobalID());

    jModules.append(jModule);
  }
  if (!jModules.isEmpty()) {
    json["modules"] = jModules;
  }

<<<<<<< HEAD
  const pugi::xml_node& tfr2d_node = ns.child("ColorTransferFunction2D");
  this->Internals->m_transferFunction2D.clear();
  for (pugi::xml_node itemNode = tfr2d_node.child("Item"); itemNode;
       itemNode = itemNode.next_sibling("Item")) {
    auto item = vtkSmartPointer<vtkTransferFunction2DItem>::New();
    vtkRectd rect;
    rect.SetX(itemNode.attribute("x").as_double());
    rect.SetY(itemNode.attribute("y").as_double());
    rect.SetWidth(itemNode.attribute("width").as_double());
    rect.SetHeight(itemNode.attribute("height").as_double());
    item->SetBox(rect);
    // Color function and opacity function could be read in, but for now
    // they are assumed to follow the ColorMap and GradientOpacityMap of
    // the data source.  Swap to the commented code when they are independently
    // editable
    //
    // vtkNew<vtkColorTransferFunction> colorFunc;
    // tomviz::deserialize(colorFunc, itemNode.child("ColorMap"));
    // item->SetColorTransferFunction(colorFunc);
    // vtkNew<vtkPiecewiseFunction> opacityFunc;
    // tomviz::deserialize(opacityFunc, itemNode.child("OpacityMap"));
    // item->SetOpacityFunction(opacityFunc);
    //
    auto colorTfrFunction =
      vtkColorTransferFunction::SafeDownCast(colorMap()->GetClientSideObject());
    item->SetColorTransferFunction(colorTfrFunction);
    item->SetOpacityFunction(gradientOpacityMap());
    //

    this->Internals->m_transferFunction2D.push_back(item);
  }

  vtkSMPropertyHelper(colorMap(), "ScalarOpacityFunction").Set(opacityMap());
  colorMap()->UpdateVTKObjects();
=======
  return json;
}
>>>>>>> 5d06f619

bool DataSource::deserialize(const QJsonObject& state)
{
  if (state.contains("colorMap")) {
    tomviz::deserialize(colorMap(), state["colorMap"].toObject());
  }
  if (state.contains("opacityMap")) {
    tomviz::deserialize(opacityMap(), state["opacityMap"].toObject());
  }

  if (state.contains("spacing")) {
    auto spacingArray = state["spacing"].toArray();
    double spacing[3];
    for (int i = 0; i < 3; i++) {
      spacing[i] = spacingArray.at(i).toDouble();
    }
    setSpacing(spacing);
  }

  if (state.contains("units")) {
    auto units = state["units"].toString();
    setUnits(units);
  }

  // Check for modules on the data source first.
  if (state.contains("modules") && state["modules"].isArray()) {
    auto moduleArray = state["modules"].toArray();
    for (int i = 0; i < moduleArray.size(); ++i) {
      auto moduleObj = moduleArray[i].toObject();
      auto viewId = moduleObj["viewId"].toInt();
      auto viewProxy = ModuleManager::instance().lookupView(viewId);
      auto type = moduleObj["type"].toString();
      auto m =
        ModuleManager::instance().createAndAddModule(type, this, viewProxy);
      m->deserialize(moduleObj);
    }
  }
  // Now check for operators on the data source.
  if (state.contains("operators") && state["operators"].isArray()) {
    pipeline()->pause();
    Operator* op = nullptr;
    QJsonObject operatorObj;
    auto operatorArray = state["operators"].toArray();
    for (int i = 0; i < operatorArray.size(); ++i) {
      operatorObj = operatorArray[i].toObject();
      op =
        OperatorFactory::createOperator(operatorObj["type"].toString(), this);
      if (op && op->deserialize(operatorObj)) {
        addOperator(op);
      }
    }

    // If we have a child data source we need to restore it once the data source
    // has been create by the first execution of the pipeline.
    if (op != nullptr && operatorObj.contains("dataSources")) {
      // We currently support a single child data source.
      auto dataSourcesState = operatorObj["dataSources"].toArray();
      connect(pipeline(), &Pipeline::finished, [dataSourcesState, op]() {
        auto childDataSource = op->childDataSource();
        childDataSource->deserialize(dataSourcesState[0].toObject());
      });
    }

    pipeline()->resume(true);
  }
  return true;
}

bool DataSource::serialize(pugi::xml_node& ns) const
{
  Q_UNUSED(ns);
  return false;
}

bool DataSource::deserialize(const pugi::xml_node& ns)
{
  Q_UNUSED(ns);
  return false;
}

DataSource* DataSource::clone(bool cloneOperators) const
{
  // TODO I don't think this is necessary
  //    if (vtkSMCoreUtilities::GetFileNameProperty(
  //          this->Internals->OriginalDataSource) != nullptr) {
  //      const char* originalFilename =
  //        vtkSMPropertyHelper(this->Internals->OriginalDataSource,
  //                            vtkSMCoreUtilities::GetFileNameProperty(
  //                              this->Internals->OriginalDataSource))
  //          .GetAsString();
  //      this->Internals->Producer->SetAnnotation(Attributes::FILENAME,
  //                                               originalFilename);
  //    } else {
  //      this->Internals->Producer->SetAnnotation(
  //        Attributes::FILENAME,
  //        originalDataSource()->GetAnnotation(Attributes::FILENAME));
  //    }

  auto newClone =
    new DataSource(this->Internals->ProducerProxy, this->Internals->Type);

  if (this->persistenceState() == PersistenceState::Transient ||
      this->persistenceState() == PersistenceState::Modified) {
    newClone->setPersistenceState(PersistenceState::Modified);
  }

  if (this->Internals->Type == TiltSeries) {
    newClone->setTiltAngles(getTiltAngles());
  }
  if (cloneOperators) {
    // now, clone the operators.
    foreach (Operator* op, this->Internals->Operators) {
      Operator* opClone(op->clone());
      newClone->addOperator(opClone);
    }
    newClone->setTiltAngles(getTiltAngles());
  }
  return newClone;
}

vtkSMSourceProxy* DataSource::proxy() const
{
  return this->Internals->ProducerProxy;
}

void DataSource::getExtent(int extent[6])
{
  vtkAlgorithm* tp = algorithm();
  if (tp) {
    vtkImageData* data = vtkImageData::SafeDownCast(tp->GetOutputDataObject(0));
    if (data) {
      data->GetExtent(extent);
      return;
    }
  }
  for (int i = 0; i < 6; ++i) {
    extent[i] = 0;
  }
}

void DataSource::getBounds(double bounds[6])
{
  vtkAlgorithm* tp = algorithm();
  if (tp) {
    vtkImageData* data = vtkImageData::SafeDownCast(tp->GetOutputDataObject(0));
    if (data) {
      data->GetBounds(bounds);
      return;
    }
  }
  for (int i = 0; i < 6; ++i) {
    bounds[i] = 0.0;
  }
}

void DataSource::getSpacing(double spacing[3]) const
{
  vtkAlgorithm* tp = algorithm();
  if (tp) {
    vtkImageData* data = vtkImageData::SafeDownCast(tp->GetOutputDataObject(0));
    if (data) {
      data->GetSpacing(spacing);
      return;
    }
  }
  for (int i = 0; i < 3; ++i) {
    spacing[i] = 1;
  }
}

void DataSource::setSpacing(const double spacing[3], bool markModified)
{
  if (markModified) {
    Internals->UnitsModified = true;
  }

  double mySpacing[3] = { spacing[0], spacing[1], spacing[2] };
  vtkAlgorithm* alg = algorithm();
  if (alg) {
    vtkImageData* data =
      vtkImageData::SafeDownCast(alg->GetOutputDataObject(0));
    if (data) {
      data->SetSpacing(mySpacing);
    }
  }
  alg = vtkAlgorithm::SafeDownCast(proxy()->GetClientSideObject());
  if (alg) {
    vtkImageData* data =
      vtkImageData::SafeDownCast(alg->GetOutputDataObject(0));
    if (data) {
      data->SetSpacing(mySpacing);
    }
  }
  emit dataPropertiesChanged();
}

void DataSource::setActiveScalars(const QString& arrayName)
{
  vtkAlgorithm* alg = algorithm();
  if (alg) {
    vtkImageData* data =
      vtkImageData::SafeDownCast(alg->GetOutputDataObject(0));
    if (data) {
      data->GetPointData()->SetActiveScalars(arrayName.toLatin1().data());
    }
  }

  dataModified();

  emit activeScalarsChanged();
  emit dataPropertiesChanged();
}

QString DataSource::activeScalars() const
{
  QString returnValue;
  vtkAlgorithm* alg = algorithm();
  if (alg) {
    vtkImageData* data =
      vtkImageData::SafeDownCast(alg->GetOutputDataObject(0));
    if (data) {
      vtkDataArray* scalars = data->GetPointData()->GetScalars();
      if (scalars) {
        returnValue = scalars->GetName();
      }
    }
  }

  return returnValue;
}

unsigned int DataSource::getNumberOfComponents()
{
  unsigned int numComponents = 0;
  vtkAlgorithm* tp = this->algorithm();
  if (tp) {
    vtkImageData* data = vtkImageData::SafeDownCast(tp->GetOutputDataObject(0));
    if (data) {
      if (data->GetPointData() && data->GetPointData()->GetScalars()) {
        numComponents = static_cast<unsigned int>(data->GetPointData()->GetScalars()->GetNumberOfComponents());
      }
    }
  }

  return numComponents;
}

QString DataSource::getUnits()
{
  if (this->Internals->Units) {
    return QString(this->Internals->Units->GetValue(0));
  } else {
    return "nm";
  }
}

void DataSource::setUnits(const QString& units, bool markModified)
{
  if (markModified) {
    Internals->UnitsModified = true;
  }

  if (!this->Internals->Units) {
    this->Internals->Units = vtkSmartPointer<vtkStringArray>::New();
    this->Internals->Units->SetName("units");
    this->Internals->Units->SetNumberOfValues(3);
    this->Internals->Units->SetValue(0, "nm");
    this->Internals->Units->SetValue(1, "nm");
    this->Internals->Units->SetValue(2, "nm");
    vtkAlgorithm* alg = algorithm();
    if (alg) {
      vtkDataObject* data = alg->GetOutputDataObject(0);
      vtkFieldData* fd = data->GetFieldData();
      fd->AddArray(this->Internals->Units);
    }
  }
  for (int i = 0; i < 3; ++i) {
    this->Internals->Units->SetValue(i, units.toStdString().c_str());
  }
  emit dataPropertiesChanged();
}

int DataSource::addOperator(Operator* op)
{
  op->setParent(this);
  int index = this->Internals->Operators.count();
  this->Internals->Operators.push_back(op);
  emit operatorAdded(op);

  return index;
}

bool DataSource::removeOperator(Operator* op)
{
  if (op) {
    // We should emit that the operator was removed...
    this->Internals->Operators.removeAll(op);

    emit this->operatorRemoved(op);

    op->deleteLater();

    foreach (Operator* opPtr, this->Internals->Operators) {
      cout << "Operator: " << opPtr->label().toLatin1().data() << endl;
    }

    return true;
  }
  return false;
}

bool DataSource::removeAllOperators()
{
  // TODO - return false if the pipeline is running
  bool success = true;

  while (this->Internals->Operators.size() > 0) {
    Operator* lastOperator = this->Internals->Operators.takeLast();

    if (lastOperator->childDataSource() != nullptr) {
      DataSource* childDataSource = lastOperator->childDataSource();

      // Recurse on the child data source
      success = childDataSource->removeAllOperators();
      if (!success) {
        break;
      }
    }

    lastOperator->deleteLater();
  }

  if (success) {
    ModuleManager::instance().removeAllModules(this);
  }

  return success;
}

void DataSource::dataModified()
{
  vtkTrivialProducer* tp = producer();
  if (tp == nullptr) {
    return;
  }

  tp->Modified();
  vtkDataObject* dObject = tp->GetOutputDataObject(0);
  dObject->Modified();
  this->Internals->ProducerProxy->MarkModified(nullptr);

  vtkFieldData* fd = dObject->GetFieldData();
  if (fd->HasArray("tomviz_data_source_type")) {
    vtkTypeInt8Array* typeArray =
      vtkTypeInt8Array::SafeDownCast(fd->GetArray("tomviz_data_source_type"));

    // Casting is a bit hacky here, but it *should* work
    setType((DataSourceType)(int)typeArray->GetTuple1(0));
  } else {
    vtkNew<vtkTypeInt8Array> typeArray;
    typeArray->SetNumberOfComponents(1);
    typeArray->SetNumberOfTuples(1);
    typeArray->SetName("tomviz_data_source_type");
    typeArray->SetTuple1(0, this->Internals->Type);
    fd->AddArray(typeArray.Get());
  }

  // This indirection is necessary to overcome a bug in VTK/ParaView when
  // explicitly calling UpdatePipeline(). The extents don't reset to the whole
  // extent. Until a  proper fix makes it into VTK, this is needed.
  vtkSMSessionProxyManager* pxm =
    this->Internals->ProducerProxy->GetSessionProxyManager();
  vtkSMSourceProxy* filter =
    vtkSMSourceProxy::SafeDownCast(pxm->NewProxy("filters", "PassThrough"));
  Q_ASSERT(filter);
  vtkSMPropertyHelper(filter, "Input").Set(this->Internals->ProducerProxy, 0);
  filter->UpdateVTKObjects();
  filter->UpdatePipeline();
  filter->Delete();

  emit dataChanged();
}

const QList<Operator*>& DataSource::operators() const
{
  return this->Internals->Operators;
}

void DataSource::translate(const double deltaPosition[3])
{
  for (int i = 0; i < 3; ++i) {
    this->Internals->DisplayPosition[i] += deltaPosition[i];
  }
  emit displayPositionChanged(this->Internals->DisplayPosition[0],
                              this->Internals->DisplayPosition[1],
                              this->Internals->DisplayPosition[2]);
}

const double* DataSource::displayPosition()
{
  return this->Internals->DisplayPosition.GetData();
}

void DataSource::setDisplayPosition(const double newPosition[3])
{
  for (int i = 0; i < 3; ++i) {
    this->Internals->DisplayPosition[i] = newPosition[i];
  }
  emit displayPositionChanged(this->Internals->DisplayPosition[0],
                              this->Internals->DisplayPosition[1],
                              this->Internals->DisplayPosition[2]);
}

vtkDataObject* DataSource::copyData()
{
  this->Internals->ProducerProxy->UpdatePipeline();
  vtkDataObject* data = dataObject();
  vtkDataObject* copy = data->NewInstance();
  copy->DeepCopy(data);

  return copy;
}

void DataSource::setData(vtkDataObject* newData)
{
  auto tp = producer();
  Q_ASSERT(tp);
  tp->SetOutput(newData);
  newData->FastDelete();
  auto fd = newData->GetFieldData();
  vtkSmartPointer<vtkTypeInt8Array> typeArray =
    vtkTypeInt8Array::SafeDownCast(fd->GetArray("tomviz_data_source_type"));
  if (typeArray && typeArray->GetTuple1(0) == TiltSeries) {
    this->Internals->ensureTiltAnglesArrayExists();
    this->Internals->Type = TiltSeries;
  } else {
    this->Internals->Type = Volume;
  }
  if (fd->HasArray("units")) {
    this->Internals->Units =
      vtkStringArray::SafeDownCast(fd->GetAbstractArray("units"));
  } else if (this->Internals->Units) {
    fd->AddArray(this->Internals->Units);
  }
  if (!typeArray) {
    typeArray = vtkSmartPointer<vtkTypeInt8Array>::New();
    typeArray->SetNumberOfComponents(1);
    typeArray->SetNumberOfTuples(1);
    typeArray->SetName("tomviz_data_source_type");
    fd->AddArray(typeArray);
  }
  typeArray->SetTuple1(0, this->Internals->Type);
}

void DataSource::copyData(vtkDataObject* newData)
{
  auto tp = producer();
  Q_ASSERT(tp);
  auto oldData = tp->GetOutputDataObject(0);
  Q_ASSERT(oldData);

  oldData->DeepCopy(newData);

  dataModified();
}

vtkSMProxy* DataSource::colorMap() const
{
  return this->Internals->ColorMap;
}

DataSource::DataSourceType DataSource::type() const
{
  return this->Internals->Type;
}

void DataSource::setType(DataSourceType t)
{
  this->Internals->Type = t;
  auto tp = producer();
  auto data = tp->GetOutputDataObject(0);
  auto fd = data->GetFieldData();
  auto typeArray =
    vtkTypeInt8Array::SafeDownCast(fd->GetArray("tomviz_data_source_type"));
  assert(typeArray);
  typeArray->SetTuple1(0, t);
  if (t == TiltSeries) {
    this->Internals->ensureTiltAnglesArrayExists();
  }
  emit dataChanged();
}

bool DataSource::hasTiltAngles()
{
  vtkDataObject* data = this->dataObject();
  vtkFieldData* fd = data->GetFieldData();

  return fd->HasArray("tilt_angles");
}

QVector<double> DataSource::getTiltAngles() const
{
  QVector<double> result;
  auto data = this->dataObject();
  auto fd = data->GetFieldData();

  if (fd->HasArray("tilt_angles")) {
    auto tiltAngles = fd->GetArray("tilt_angles");
    result.resize(tiltAngles->GetNumberOfTuples());
    for (int i = 0; i < result.size(); ++i) {
      result[i] = tiltAngles->GetTuple1(i);
    }
  }
  return result;
}

void DataSource::setTiltAngles(const QVector<double>& angles)
{
  auto data = this->dataObject();
  auto fd = data->GetFieldData();
  if (fd->HasArray("tilt_angles")) {
    auto tiltAngles = fd->GetArray("tilt_angles");
    for (int i = 0; i < tiltAngles->GetNumberOfTuples() && i < angles.size();
         ++i) {
      tiltAngles->SetTuple1(i, angles[i]);
    }
  }
  emit dataChanged();
}

vtkSMProxy* DataSource::opacityMap() const
{
  return this->Internals->ColorMap
           ? vtkSMPropertyHelper(this->Internals->ColorMap,
                                 "ScalarOpacityFunction")
               .GetAsProxy()
           : nullptr;
}

vtkPiecewiseFunction* DataSource::gradientOpacityMap() const
{
  return this->Internals->GradientOpacityMap;
}

QVector<vtkSmartPointer<vtkTransferFunction2DItem>>&
DataSource::transferFunction2D() const
{
  return this->Internals->m_transferFunction2D;
}

vtkImageData* DataSource::transferFunction2DImage() const
{
  return this->Internals->m_transfer2D;
}

bool DataSource::hasLabelMap()
{
  auto dataSource = proxy();
  if (!dataSource) {
    return false;
  }

  // We could just as easily go to the client side VTK object to get this info,
  // but we'll go the ParaView route for now.
  vtkPVDataInformation* dataInfo = dataSource->GetDataInformation();
  vtkPVDataSetAttributesInformation* pointDataInfo =
    dataInfo->GetPointDataInformation();
  vtkPVArrayInformation* labelMapInfo =
    pointDataInfo->GetArrayInformation("LabelMap");

  return labelMapInfo != nullptr;
}

void DataSource::updateColorMap()
{
  rescaleColorMap(colorMap(), this);
}

void DataSource::setPersistenceState(DataSource::PersistenceState state)
{
  this->Internals->PersistState = state;
}

DataSource::PersistenceState DataSource::persistenceState() const
{
  return this->Internals->PersistState;
}

vtkTrivialProducer* DataSource::producer() const
{
  Q_ASSERT(vtkTrivialProducer::SafeDownCast(proxy()->GetClientSideObject()));
  return vtkTrivialProducer::SafeDownCast(proxy()->GetClientSideObject());
}

void DataSource::init(vtkImageData* data, DataSourceType dataType,
                      PersistenceState persistState)
{
  this->Internals->Type = dataType;
  this->Internals->PersistState = persistState;
  this->Internals->DisplayPosition.Set(0, 0, 0);

  vtkNew<vtkSMParaViewPipelineController> controller;
  auto pxm = ActiveObjects::instance().proxyManager();
  Q_ASSERT(pxm);

  // If dataSource is null then we need to create the producer
  vtkSmartPointer<vtkSMProxy> source;
  source.TakeReference(pxm->NewProxy("sources", "TrivialProducer"));
  Q_ASSERT(source != nullptr);
  Q_ASSERT(vtkSMSourceProxy::SafeDownCast(source));
  this->Internals->ProducerProxy = vtkSMSourceProxy::SafeDownCast(source);
  controller->RegisterPipelineProxy(this->Internals->ProducerProxy);

  if (data) {
    auto copy = data->NewInstance();
    copy->DeepCopy(data);
    auto image = vtkImageData::SafeDownCast(copy);
    auto tp = vtkTrivialProducer::SafeDownCast(source->GetClientSideObject());
    tp->SetOutput(image);
    image->Delete();

    // This is a little hackish, currently special cased for the MRC format.
    // It would probably be best to move this to the file read/write classes.
    if (image && m_scaleOriginalSpacingBy != 1.0) {
      double spacing[3];
      image->GetSpacing(spacing);
      for (int i = 0; i < 3; ++i) {
        spacing[i] *= m_scaleOriginalSpacingBy;
      }
      image->SetSpacing(spacing);
    }
  }

  // Setup color map for this data-source.
  static unsigned int colorMapCounter = 0;
  ++colorMapCounter;

  vtkNew<vtkSMTransferFunctionManager> tfmgr;
  this->Internals->ColorMap = tfmgr->GetColorTransferFunction(
    QString("DataSourceColorMap%1").arg(colorMapCounter).toLatin1().data(),
    pxm);
  updateColorMap();

  // Every time the data changes, we should update the color map.
  connect(this, SIGNAL(dataChanged()), SLOT(updateColorMap()));

  connect(this, &DataSource::dataPropertiesChanged,
          [this]() { this->proxy()->MarkModified(nullptr); });
}

vtkAlgorithm* DataSource::algorithm() const
{
  return vtkAlgorithm::SafeDownCast(proxy()->GetClientSideObject());
}

vtkDataObject* DataSource::dataObject() const
{
  auto alg = algorithm();
  Q_ASSERT(alg);
  return alg->GetOutputDataObject(0);
}

Pipeline* DataSource::pipeline()
{
  return qobject_cast<Pipeline*>(parent());
}

bool DataSource::unitsModified()
{
  return Internals->UnitsModified;
}

bool DataSource::isTransient() const
{
  return Internals->PersistState == PersistenceState::Transient;
}
}<|MERGE_RESOLUTION|>--- conflicted
+++ resolved
@@ -146,22 +146,10 @@
   auto data = algo->GetOutputDataObject(0);
   auto image = vtkImageData::SafeDownCast(data);
 
-<<<<<<< HEAD
-  auto colorTfrFunction = vtkColorTransferFunction::SafeDownCast(
-    this->Internals->ColorMap->GetClientSideObject());
-  this->Internals->m_transferFunction2D[0]->SetColorTransferFunction(
-    colorTfrFunction);
-  this->Internals->m_transferFunction2D[0]->SetOpacityFunction(
-    this->Internals->GradientOpacityMap);
-
-  // every time the data changes, we should update the color map.
-  connect(this, SIGNAL(dataChanged()), SLOT(updateColorMap()));
-=======
   // Initialize our object, and set the file name.
   init(image, dataType, PersistenceState::Saved);
   setFileName(sourceFilename);
 }
->>>>>>> 5d06f619
 
 DataSource::DataSource(vtkImageData* data, DataSourceType dataType,
                        QObject* parentObject, PersistenceState persistState)
@@ -294,35 +282,11 @@
   return files;
 }
 
-<<<<<<< HEAD
-  node = ns.append_child("ColorTransferFunction2D");
-  foreach (const vtkSmartPointer<vtkTransferFunction2DItem>& item,
-           this->Internals->m_transferFunction2D) {
-    pugi::xml_node itemNode = node.append_child("Item");
-    vtkRectd rect = item->GetBox();
-    itemNode.append_attribute("x").set_value(rect.GetX());
-    itemNode.append_attribute("y").set_value(rect.GetY());
-    itemNode.append_attribute("width").set_value(rect.GetWidth());
-    itemNode.append_attribute("height").set_value(rect.GetHeight());
-    // For now these are aliases of the color map and gradient opacity function,
-    // so saving them here is redundant and the code to read them in ignores it
-    // fix this when we add support for editing these.
-    //
-    // pugi::xml_node colorMapNode = itemNode.append_child("ColorMap");
-    // tomviz::serialize(item->GetColorTransferFunction(), colorMapNode);
-    // pugi::xml_node opacityMapNode = itemNode.append_child("OpacityMap");
-    // tomviz::serialize(item->GetOpacityFunction(), opacityMapNode);
-  }
-
-  ns.append_attribute("number_of_operators")
-    .set_value(static_cast<int>(this->Internals->Operators.size()));
-=======
 bool DataSource::isImageStack() const
 {
   return m_json.contains("fileNames") && m_json["fileNames"].isArray() &&
     m_json["fileNames"].toArray().size() > 1;
 }
->>>>>>> 5d06f619
 
 void DataSource::setReaderProperties(const QVariantMap& properties)
 {
@@ -401,45 +365,8 @@
     json["modules"] = jModules;
   }
 
-<<<<<<< HEAD
-  const pugi::xml_node& tfr2d_node = ns.child("ColorTransferFunction2D");
-  this->Internals->m_transferFunction2D.clear();
-  for (pugi::xml_node itemNode = tfr2d_node.child("Item"); itemNode;
-       itemNode = itemNode.next_sibling("Item")) {
-    auto item = vtkSmartPointer<vtkTransferFunction2DItem>::New();
-    vtkRectd rect;
-    rect.SetX(itemNode.attribute("x").as_double());
-    rect.SetY(itemNode.attribute("y").as_double());
-    rect.SetWidth(itemNode.attribute("width").as_double());
-    rect.SetHeight(itemNode.attribute("height").as_double());
-    item->SetBox(rect);
-    // Color function and opacity function could be read in, but for now
-    // they are assumed to follow the ColorMap and GradientOpacityMap of
-    // the data source.  Swap to the commented code when they are independently
-    // editable
-    //
-    // vtkNew<vtkColorTransferFunction> colorFunc;
-    // tomviz::deserialize(colorFunc, itemNode.child("ColorMap"));
-    // item->SetColorTransferFunction(colorFunc);
-    // vtkNew<vtkPiecewiseFunction> opacityFunc;
-    // tomviz::deserialize(opacityFunc, itemNode.child("OpacityMap"));
-    // item->SetOpacityFunction(opacityFunc);
-    //
-    auto colorTfrFunction =
-      vtkColorTransferFunction::SafeDownCast(colorMap()->GetClientSideObject());
-    item->SetColorTransferFunction(colorTfrFunction);
-    item->SetOpacityFunction(gradientOpacityMap());
-    //
-
-    this->Internals->m_transferFunction2D.push_back(item);
-  }
-
-  vtkSMPropertyHelper(colorMap(), "ScalarOpacityFunction").Set(opacityMap());
-  colorMap()->UpdateVTKObjects();
-=======
   return json;
 }
->>>>>>> 5d06f619
 
 bool DataSource::deserialize(const QJsonObject& state)
 {
@@ -1083,6 +1010,13 @@
     pxm);
   updateColorMap();
 
+  auto colorTfrFunction = vtkColorTransferFunction::SafeDownCast(
+    this->Internals->ColorMap->GetClientSideObject());
+  this->Internals->m_transferFunction2D[0]->SetColorTransferFunction(
+    colorTfrFunction);
+  this->Internals->m_transferFunction2D[0]->SetOpacityFunction(
+    this->Internals->GradientOpacityMap);
+
   // Every time the data changes, we should update the color map.
   connect(this, SIGNAL(dataChanged()), SLOT(updateColorMap()));
 

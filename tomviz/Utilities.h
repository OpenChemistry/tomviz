--- conflicted
+++ resolved
@@ -241,7 +241,6 @@
 double getVoxelValue(vtkImageData* data, const vtkVector3d& point,
                      vtkVector3i& ijk, bool& ok);
 
-<<<<<<< HEAD
 template <typename T>
 QString getSizeNearestThousand(T num, bool labelAsBytes = false)
 {
@@ -266,7 +265,6 @@
   return ret;
 }
 
-=======
 void addPlaceholderNodes(vtkColorTransferFunction* lut, DataSource* ds);
 void removePlaceholderNodes(vtkColorTransferFunction* lut);
 
@@ -279,7 +277,6 @@
 void rescaleNodes(vtkPiecewiseFunction* opacity, double newMin, double newMax);
 void removePointsOutOfRange(vtkColorTransferFunction* lut, DataSource* ds);
 void removePointsOutOfRange(vtkPiecewiseFunction* opacity, DataSource* ds);
->>>>>>> 86939aac
 } // namespace tomviz
 
 #endif
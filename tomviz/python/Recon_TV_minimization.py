import numpy as np
import scipy.sparse as ss
import tomviz.operators
import time


class ReconTVOperator(tomviz.operators.CompletableOperator):

<<<<<<< HEAD
    def transform(self, dataset, Niter=10, Nupdates=0):
        """3D Reconstruct from a tilt series using simple TV minimization"""
=======
    def transform(self, dataset, Niter=10, Nupdates=0):  # noqa: C901
        """3D Reconstruct from a tilt series using simple TV minimzation"""
>>>>>>> 911c28a7
        self.progress.maximum = 1

        # Get Tilt angles
        tiltAngles = dataset.tilt_angles

        #remove zero tilt anlges
        if np.count_nonzero(tiltAngles) < tiltAngles.size:
            tiltAngles = tiltAngles + 0.001

        # Get Tilt Series
        tiltSeries = dataset.active_scalars
        (Nslice, Nray, Nproj) = tiltSeries.shape

        # Determine the slices for live updates.
        Nupdates = calc_Nupdates(Nupdates, Niter)

        # Generate measurement matrix
        A = parallelRay(Nray, 1.0, tiltAngles, Nray, 1.0) #A is a sparse matrix
        recon = np.zeros([Nslice, Nray, Nray], dtype=np.float32, order='F')
        A = A.tocsr()

        (Nslice, Nray, Nproj) = tiltSeries.shape
        (Nrow, Ncol) = A.shape
        rowInnerProduct = np.zeros(Nrow, dtype=np.float32)
        row = np.zeros(Ncol, dtype=np.float32)
        f = np.zeros(Ncol, dtype=np.float32) # Placeholder for 2d image

        ng = 5
        beta = 1.0
        r_max = 1.0
        gamma_red = 0.8

        # Calculate row inner product, preparation for ART recon
        for j in range(Nrow):
            row[:] = A[j, :].toarray()
            rowInnerProduct[j] = np.dot(row, row)

        self.progress.maximum = Niter * Nslice
        t0 = time.time()
        counter = 1
        etcMessage = 'Estimated time to complete: n/a'

        #Create child dataset for recon
        child = dataset.create_child_dataset()

        for i in range(Niter): #main loop

            if self.completed:
                break

            recon_temp = recon.copy()

            #ART recon
            for s in range(Nslice): #
                if self.canceled: #In case canceled during ART.
                    return
                elif self.completed:
                    break

                self.progress.message = 'Slice No.%d/%d, Iteration No.%d/%d. '\
                    % (s + 1, Nslice, i + 1, Niter) + etcMessage

                if (i == 0):
                    f[:] = 0
                elif (i != 0):
                    f[:] = recon[s, :, :].flatten()

                b = tiltSeries[s, :, :].transpose().flatten()

                for j in range(Nrow):
                    row[:] = A[j, :].toarray()
                    a = (b[j] - np.dot(row, f)) / rowInnerProduct[j]
                    f = f + row * a * beta
                recon[s, :, :] = f.reshape((Nray, Nray))

                self.progress.value = i*Nslice + s

                timeLeft = (time.time() - t0) / counter * \
                    (Nslice * Niter - counter)
                counter += 1
                timeLeftMin, timeLeftSec = divmod(timeLeft, 60)
                timeLeftHour, timeLeftMin = divmod(timeLeftMin, 60)
                etcMessage = 'Estimated time to complete: %02d:%02d:%02d' % (
                    timeLeftHour, timeLeftMin, timeLeftSec)

            recon[recon < 0] = 0 #Positivity constraint

            #Update for XX iterations.
            if Nupdates != 0 and (i + 1) % Nupdates == 0:
                child.active_scalars = recon
                self.progress.data = child

            if i != (Niter - 1):

                self.progress.message = 'Minimizating the Objects TV'

                #calculate tomogram change due to POCS
                dPOCS = np.linalg.norm(recon_temp - recon)

                recon_temp = recon.copy()

                #3D TV minimization
                for j in range(ng):
                    R_0 = tv(recon)
                    v = tv_derivative(recon)
                    recon_prime = recon - dPOCS * v
                    recon_prime[recon_prime < 0] = 0
                    gamma = 1.0
                    R_f = tv(recon_prime)

                    #Projected Line search
                    while R_f > R_0:
                        gamma = gamma * gamma_red
                        recon_prime = recon - gamma * dPOCS * v
                        recon_prime[recon_prime < 0] = 0
                        R_f = tv(recon_prime)
                    recon = recon_prime

                dg = np.linalg.norm(recon - recon_temp)

                if dg > r_max*dPOCS:
                    recon = r_max*dPOCS/dg*(recon - recon_temp) + recon_temp

        # One last update of the child data.
        child.active_scalars = recon #add recon to child
        self.progress.data = child

        returnValues = {}
        returnValues["reconstruction"] = child
        return returnValues


def tv_derivative(recon):
    r = np.lib.pad(recon, ((1, 1), (1, 1), (1, 1)), 'edge')
    v1n = 3 * r - np.roll(r, 1, axis=0) - \
                          np.roll(r, 1, axis=1) - np.roll(r, 1, axis=2) # noqa TODO reformat this
    v1d = np.sqrt(1e-8 + (r - np.roll(r, 1, axis=0))**2 + (r -
                  np.roll(r, 1, axis=1))**2 + (r - np.roll(r, 1, axis=2))**2) # noqa TODO reformat this

    v2n = r - np.roll(r, -1, axis=0)
    v2d = np.sqrt(1e-8 + (np.roll(r, -1, axis=0) - r)**2 +
            (np.roll(r, -1, axis=0) -  # noqa TODO reformat this
             np.roll(np.roll(r, -1, axis=0), 1, axis=1))**2 +
            (np.roll(r, -1, axis=0) - np.roll(np.roll(r, -1, axis=0), 1, axis=2))**2) # noqa TODO reformat this

    v3n = r - np.roll(r, -1, axis=1)
    v3d = np.sqrt(1e-8 + (np.roll(r, -1, axis=1) - np.roll(np.roll(r, -1, axis=1), 1, axis=0))**2 + # noqa TODO reformat this
                  (np.roll(r, -1, axis=1) - r)**2 + # noqa TODO reformat this
                  (np.roll(r, -1, axis=1) - np.roll(np.roll(r, -1, axis=1), 1, axis=2))**2) # noqa TODO reformat this

    v4n = r - np.roll(r, -1, axis=2)
    v4d = np.sqrt(1e-8 + (np.roll(r, -1, axis=2) - np.roll(np.roll(r, -1, axis=2), 1, axis=0))**2 + # noqa TODO reformat this
                  (np.roll(r, -1, axis=2) -  # noqa TODO reformat this
                  np.roll(np.roll(r, -1, axis=1), 1, axis=1))**2 +
                  (np.roll(r, -1, axis=2) - r)**2) # noqa TODO reformat this

    v = v1n / v1d + v2n / v2d + v3n / v3d + v4n / v4d
    v = v[1:-1, 1:-1, 1:-1]
    v = v / np.linalg.norm(v)
    return v


def tv(recon):
    r = np.lib.pad(recon, ((1, 1), (1, 1), (1, 1)), 'edge')
    tv = np.sqrt(1e-8 + (r - np.roll(r, -1, axis=0))**2 +
                 (r - np.roll(r, -1, axis=1))**2 +
                 (r - np.roll(r, -1, axis=2))**2)
    tv = np.sum(tv[1:-1, 1:-1, 1:-1])
    return tv


def parallelRay(Nside, pixelWidth, angles, Nray, rayWidth):
    # Suppress warning messages that pops up when dividing zeros
    np.seterr(all='ignore')
    Nproj = angles.size # Number of projections

    # Ray coordinates at 0 degrees.
    offsets = np.linspace(-(Nray * 1.0 - 1) / 2,
                          (Nray * 1.0 - 1) / 2, Nray) * rayWidth
    # Intersection lines/grid Coordinates
    xgrid = np.linspace(-Nside * 0.5, Nside * 0.5, Nside + 1) * pixelWidth
    ygrid = np.linspace(-Nside * 0.5, Nside * 0.5, Nside + 1) * pixelWidth

    # Initialize vectors that contain matrix elements and corresponding
    # row/column numbers
    rows = np.zeros((2 * Nside * Nproj * Nray), dtype=np.float32)
    cols = np.zeros((2 * Nside * Nproj * Nray), dtype=np.float32)
    vals = np.zeros((2 * Nside * Nproj * Nray), dtype=np.float32)
    idxend = 0

    for i in range(0, Nproj): # Loop over projection angles
        ang = angles[i] * np.pi / 180.
        # Points passed by rays at current angles
        xrayRotated = np.cos(ang) * offsets
        yrayRotated = np.sin(ang) * offsets
        xrayRotated[np.abs(xrayRotated) < 1e-8] = 0
        yrayRotated[np.abs(yrayRotated) < 1e-8] = 0

        a = -np.sin(ang)
        a = rmepsilon(a)
        b = np.cos(ang)
        b = rmepsilon(b)

        for j in range(0, Nray): # Loop rays in current projection
            #Ray: y = tx * x + intercept
            t_xgrid = (xgrid - xrayRotated[j]) / a
            y_xgrid = b * t_xgrid + yrayRotated[j]

            t_ygrid = (ygrid - yrayRotated[j]) / b
            x_ygrid = a * t_ygrid + xrayRotated[j]
            # Collect all points
            t_grid = np.append(t_xgrid, t_ygrid)
            xx = np.append(xgrid, x_ygrid)
            yy = np.append(y_xgrid, ygrid)
            # Sort the coordinates according to intersection time
            I = np.argsort(t_grid)
            xx = xx[I]
            yy = yy[I]

            # Get rid of points that are outside the image grid
            Ix = np.logical_and(xx >= -Nside / 2.0 * pixelWidth,
                                xx <= Nside / 2.0 * pixelWidth)
            Iy = np.logical_and(yy >= -Nside / 2.0 * pixelWidth,
                                yy <= Nside / 2.0 * pixelWidth)
            I = np.logical_and(Ix, Iy)
            xx = xx[I]
            yy = yy[I]

            # If the ray pass through the image grid
            if (xx.size != 0 and yy.size != 0):
                # Get rid of double counted points
                I = np.logical_and(np.abs(np.diff(xx)) <=
                                   1e-8, np.abs(np.diff(yy)) <= 1e-8)
                I2 = np.zeros(I.size + 1)
                I2[0:-1] = I
                xx = xx[np.logical_not(I2)]
                yy = yy[np.logical_not(I2)]

                # Calculate the length within the cell
                length = np.sqrt(np.diff(xx)**2 + np.diff(yy)**2)
                #Count number of cells the ray passes through
                numvals = length.size

                # Remove the rays that are on the boundary of the box in the
                # top or to the right of the image grid
                check1 = np.logical_and(b == 0, np.absolute(
                    yrayRotated[j] - Nside / 2 * pixelWidth) < 1e-15)
                check2 = np.logical_and(a == 0, np.absolute(
                    xrayRotated[j] - Nside / 2 * pixelWidth) < 1e-15)
                check = np.logical_not(np.logical_or(check1, check2))

                if np.logical_and(numvals > 0, check):
                    # Calculate corresponding indices in measurement matrix
                    # First, calculate the mid points coord. between two
                    # adjacent grid points
                    midpoints_x = rmepsilon(0.5 * (xx[0:-1] + xx[1:]))
                    midpoints_y = rmepsilon(0.5 * (yy[0:-1] + yy[1:]))
                    #Calculate the pixel index for mid points
                    pixelIndicex = ((np.floor(Nside / 2.0 - midpoints_y / pixelWidth)) * # noqa TODO reformat this
                                    Nside + (np.floor(midpoints_x /
                                             pixelWidth + Nside / 2.0)))
                    # Create the indices to store the values to the measurement
                    # matrix
                    idxstart = idxend
                    idxend = idxstart + numvals
                    idx = np.arange(idxstart, idxend)
                    # Store row numbers, column numbers and values
                    rows[idx] = i * Nray + j
                    cols[idx] = pixelIndicex
                    vals[idx] = length
            else:
                print(("Ray No.", j + 1, "at", angles[i],
                       "degree is out of image grid!"))
    # Truncate excess zeros.
    rows = rows[:idxend]
    cols = cols[:idxend]
    vals = vals[:idxend]
    A = ss.coo_matrix((vals, (rows, cols)), shape=(Nray * Nproj, Nside**2),
                      dtype=np.float32)
    return A


def rmepsilon(input):
    if (input.size > 1):
        input[np.abs(input) < 1e-10] = 0
    else:
        if np.abs(input) < 1e-10:
            input = 0
    return input


def calc_Nupdates(Nupdates, Niter):
    if Nupdates == 0:
        Nupdates = 0
    #If the user selects 100%, update for every slice.
    elif Nupdates == 100:
        Nupdates = 1
    else:
        Nupdates = int(round((Niter*(1 - Nupdates/100))))
    return Nupdates<|MERGE_RESOLUTION|>--- conflicted
+++ resolved
@@ -6,13 +6,9 @@
 
 class ReconTVOperator(tomviz.operators.CompletableOperator):
 
-<<<<<<< HEAD
-    def transform(self, dataset, Niter=10, Nupdates=0):
+    def transform(self, dataset, Niter=10, Nupdates=0):  # noqa: C901
         """3D Reconstruct from a tilt series using simple TV minimization"""
-=======
-    def transform(self, dataset, Niter=10, Nupdates=0):  # noqa: C901
-        """3D Reconstruct from a tilt series using simple TV minimzation"""
->>>>>>> 911c28a7
+
         self.progress.maximum = 1
 
         # Get Tilt angles

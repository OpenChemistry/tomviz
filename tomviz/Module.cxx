--- conflicted
+++ resolved
@@ -202,7 +202,6 @@
                                : colorMapDataSource()->transferFunction2D();
 }
 
-<<<<<<< HEAD
 vtkImageData* Module::transferFunction2DImage() const
 {
   return useDetachedColorMap()
@@ -210,10 +209,7 @@
            : colorMapDataSource()->transferFunction2DImage();
 }
 
-bool Module::serialize(pugi::xml_node& ns) const
-=======
 QJsonObject Module::serialize() const
->>>>>>> 5d06f619
 {
   QJsonObject json;
   QJsonObject props;
@@ -221,44 +217,9 @@
   if (isColorMapNeeded()) {
     json["useDetachedColorMap"] = m_useDetachedColorMap;
     if (m_useDetachedColorMap) {
-<<<<<<< HEAD
-      pugi::xml_node nodeL = ns.append_child("ColorMap");
-      pugi::xml_node nodeS = ns.append_child("OpacityMap");
-
-      // Using detached color map, so we need to save the local color map.
-      if (tomviz::serialize(colorMap(), nodeL) == false ||
-          tomviz::serialize(opacityMap(), nodeS) == false) {
-        return false;
-      }
-
-      pugi::xml_node nodeGrad = ns.append_child("GradientOpacityMap");
-      tomviz::serialize(gradientOpacityMap(), nodeGrad);
-
-      pugi::xml_node node2D = ns.append_child("ColorTransferFunction2D");
-      foreach (const vtkSmartPointer<vtkTransferFunction2DItem>& item,
-               transferFunction2D()) {
-        pugi::xml_node itemNode = node2D.append_child("Item");
-        vtkRectd rect = item->GetBox();
-        itemNode.append_attribute("x").set_value(rect.GetX());
-        itemNode.append_attribute("y").set_value(rect.GetY());
-        itemNode.append_attribute("width").set_value(rect.GetWidth());
-        itemNode.append_attribute("height").set_value(rect.GetHeight());
-        // For now these are aliases of the color map and gradient opacity
-        // function,
-        // so saving them here is redundant and the code to read them in ignores
-        // it
-        // fix this when we add support for editing these.
-        //
-        // pugi::xml_node colorMapNode = itemNode.append_child("ColorMap");
-        // tomviz::serialize(item->GetColorTransferFunction(), colorMapNode);
-        // pugi::xml_node opacityMapNode = itemNode.append_child("OpacityMap");
-        // tomviz::serialize(item->GetOpacityFunction(), opacityMapNode);
-      }
-=======
       json["colorMap"] = tomviz::serialize(d->detachedColorMap());
       json["opacityMap"] = tomviz::serialize(d->detachedOpacityMap());
       json["gradientOpacityMap"] = tomviz::serialize(gradientOpacityMap());
->>>>>>> 5d06f619
     }
   }
   json["properties"] = props;
@@ -288,49 +249,7 @@
         tomviz::deserialize(d->m_gradientOpacityMap, gradientOpacityMap);
       }
     }
-<<<<<<< HEAD
-    pugi::xml_node nodeGrad = ns.child("GradientOpacityMap");
-    if (dcm && nodeGrad) {
-      tomviz::deserialize(d->m_gradientOpacityMap.GetPointer(), nodeGrad);
-    }
-
-    const pugi::xml_node& tfr2d_node = ns.child("ColorTransferFunction2D");
-    d->m_transferFunction2D.clear();
-    for (pugi::xml_node itemNode = tfr2d_node.child("Item"); itemNode;
-         itemNode = itemNode.next_sibling("Item")) {
-      auto item = vtkSmartPointer<vtkTransferFunction2DItem>::New();
-      vtkRectd rect;
-      rect.SetX(itemNode.attribute("x").as_double());
-      rect.SetY(itemNode.attribute("y").as_double());
-      rect.SetWidth(itemNode.attribute("width").as_double());
-      rect.SetHeight(itemNode.attribute("height").as_double());
-      item->SetBox(rect);
-      // Color function and opacity function could be read in, but for now
-      // they are assumed to follow the ColorMap and GradientOpacityMap of
-      // the data source.  Swap to the commented code when they are
-      // independently
-      // editable
-      //
-      // vtkNew<vtkColorTransferFunction> colorFunc;
-      // tomviz::deserialize(colorFunc, itemNode.child("ColorMap"));
-      // item->SetColorTransferFunction(colorFunc);
-      // vtkNew<vtkPiecewiseFunction> opacityFunc;
-      // tomviz::deserialize(opacityFunc, itemNode.child("OpacityMap"));
-      // item->SetOpacityFunction(opacityFunc);
-      //
-      auto colorTfrFunction = vtkColorTransferFunction::SafeDownCast(
-        colorMap()->GetClientSideObject());
-      item->SetColorTransferFunction(colorTfrFunction);
-      item->SetOpacityFunction(gradientOpacityMap());
-      //
-
-      d->m_transferFunction2D.push_back(item);
-    }
-
-    setUseDetachedColorMap(dcm);
-=======
     setUseDetachedColorMap(useDetachedColorMap);
->>>>>>> 5d06f619
   }
 
   return true;

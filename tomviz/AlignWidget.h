--- conflicted
+++ resolved
@@ -77,17 +77,10 @@
   QSpinBox *currentSlice;
   QLabel *currentSliceOffset;
   QButtonGroup *referenceSliceMode;
-<<<<<<< HEAD
-  QRadioButton *PrevButton;
-  QRadioButton *NextButton;
-  QRadioButton *StatButton;
-  QSpinBox *StatRefNum;
-=======
   QRadioButton *prevButton;
   QRadioButton *nextButton;
   QRadioButton *statButton;
   QSpinBox *statRefNum;
->>>>>>> 49dd8792
 
   int frameRate;
   int referenceSlice;

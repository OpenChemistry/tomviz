--- conflicted
+++ resolved
@@ -8,10 +8,9 @@
     "Please rebuild ParaView with PARAVIEW_BUILD_QT_GUI set to TRUE")
 endif()
 
-<<<<<<< HEAD
-option(ENABLE_DAX_ACCELERATION "Enable Accelerated Algorithms" ON)
+option(ENABLE_DAX_ACCELERATION "Enable Accelerated Algorithms" OFF)
 if(ENABLE_DAX_ACCELERATION)
-  find_package(DAX REQUIRED)
+  find_package(Dax REQUIRED)
   DaxConfigureTBB(REQUIRED)
 
   include_directories(${CMAKE_CURRENT_SOURCE_DIR}/dax)
@@ -21,12 +20,6 @@
     dax/ModuleAccelContour.cxx
     )
 
-=======
-option(ENABLE_DAX_ACCELERATION "Enable Accelerated Algorithms" OFF)
-if(ENABLE_DAX_ACCELERATION)
-  find_package(Dax REQUIRED)
-  DaxConfigureTBB(REQUIRED)
->>>>>>> 20fe2110
 endif()
 
 set(SOURCES
@@ -80,16 +73,9 @@
 endif()
 
 if(ENABLE_DAX_ACCELERATION)
-<<<<<<< HEAD
   target_link_libraries(matviz LINK_PRIVATE ${TBB_LIBRARIES})
 
   #set the dax backend to tbb explicitly
   set_target_properties(matviz PROPERTIES COMPILE_DEFINITIONS
                         "DAX_DEVICE_ADAPTER=DAX_DEVICE_ADAPTER_TBB")
-=======
-  #set the dax backend to tbb explicitly
-  set_target_properties(matviz PROPERTIES COMPILE_DEFINITIONS
-                        "DAX_DEVICE_ADAPTER=DAX_DEVICE_ADAPTER_TBB")
-  target_link_libraries(matviz LINK_PRIVATE ${TBB_LIBRARIES})
->>>>>>> 20fe2110
 endif()
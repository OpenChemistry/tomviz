/******************************************************************************

  This source file is part of the TEM tomography project.

  Copyright Kitware, Inc.

  This source code is released under the New BSD License, (the "License").

  Unless required by applicable law or agreed to in writing, software
  distributed under the License is distributed on an "AS IS" BASIS,
  WITHOUT WARRANTIES OR CONDITIONS OF ANY KIND, either express or implied.
  See the License for the specific language governing permissions and
  limitations under the License.

******************************************************************************/
#include "ModuleFactory.h"

#ifdef DAX_DEVICE_ADAPTER
<<<<<<< HEAD
#  include "dax/ModuleStreamingContour.h"
=======
#  include "dax/ModuleAccelThreshold.h"
>>>>>>> c9c0288c
#endif

#include "ModuleContour.h"
#include "ModuleOrthogonalSlice.h"
#include "ModuleOutline.h"
#include "ModuleThreshold.h"
#include "ModuleVolume.h"
#include "pqView.h"
#include "Utilities.h"
#include "vtkSMViewProxy.h"

#include <QtAlgorithms>

namespace TEM
{

//-----------------------------------------------------------------------------
ModuleFactory::ModuleFactory()
{
}

//-----------------------------------------------------------------------------
ModuleFactory::~ModuleFactory()
{
}

//-----------------------------------------------------------------------------
QList<QString> ModuleFactory::moduleTypes(
  vtkSMSourceProxy* dataSource, vtkSMViewProxy* view)
{
  QList<QString> reply;
  if (dataSource && view)
    {

    // based on the data type and view, return module types.
    reply << "Outline"
      << "Volume"
      << "Contour"
      << "Threshold"
      << "Orthogonal Slice";
    qSort(reply);
    }
  return reply;
}

//-----------------------------------------------------------------------------
Module* ModuleFactory::createModule(
  const QString& type, vtkSMSourceProxy* dataSource, vtkSMViewProxy* view)
{
  Module* module = NULL;
  if (type == "Outline")
    {
    module = new ModuleOutline();
    }
  else if (type == "Contour")
    {
#ifdef DAX_DEVICE_ADAPTER
    module = new ModuleStreamingContour();
#else
    module = new ModuleContour();
#endif
    }
  else if (type == "Volume")
    {
    module = new ModuleVolume();
    }
  else if (type == "Orthogonal Slice")
    {
    module = new ModuleOrthogonalSlice();
    }
  else if (type == "Threshold")
    {
#ifdef DAX_DEVICE_ADAPTER
    module = new ModuleAccelThreshold();
#else
    module = new ModuleThreshold();
#endif
    }

  if (module)
    {
    if (!module->initialize(dataSource, view))
      {
      delete module;
      return NULL;
      }

    pqView* pqview = TEM::convert<pqView*>(view);
    pqview->resetDisplay();
    pqview->render();
    }
  return module;
}

} // end of namespace TEM<|MERGE_RESOLUTION|>--- conflicted
+++ resolved
@@ -16,11 +16,8 @@
 #include "ModuleFactory.h"
 
 #ifdef DAX_DEVICE_ADAPTER
-<<<<<<< HEAD
 #  include "dax/ModuleStreamingContour.h"
-=======
 #  include "dax/ModuleAccelThreshold.h"
->>>>>>> c9c0288c
 #endif
 
 #include "ModuleContour.h"

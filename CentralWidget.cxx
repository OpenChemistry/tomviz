/******************************************************************************

  This source file is part of the TEM tomography project.

  Copyright Kitware, Inc.

  This source code is released under the New BSD License, (the "License").

  Unless required by applicable law or agreed to in writing, software
  distributed under the License is distributed on an "AS IS" BASIS,
  WITHOUT WARRANTIES OR CONDITIONS OF ANY KIND, either express or implied.
  See the License for the specific language governing permissions and
  limitations under the License.

******************************************************************************/
#include "CentralWidget.h"
#include "ui_CentralWidget.h"

#include <pqView.h>
#include <vtkAxis.h>
#include <vtkChartXY.h>
#include <vtkContextMouseEvent.h>
#include <vtkContextScene.h>
#include <vtkContextView.h>
#include <vtkEventQtSlotConnect.h>
#include <vtkFloatArray.h>
#include <vtkImageData.h>
#include <vtkIntArray.h>
#include <vtkMathUtilities.h>
#include <vtkObjectFactory.h>
#include <vtkPlotBar.h>
#include <vtkPointData.h>
#include <vtkSMSourceProxy.h>
#include <vtkSMViewProxy.h>
#include <vtkTable.h>
#include <vtkTransform2D.h>
#include <vtkTrivialProducer.h>
#include <vtkContext2D.h>
#include <vtkPen.h>

#include <QtDebug>
#include <QThread>

#include "ActiveObjects.h"
#include "ComputeHistogram.h"
#include "DataSource.h"
#include "ModuleContour.h"
#include "ModuleManager.h"
#include "Utilities.h"

#ifdef DAX_DEVICE_ADAPTER
#  include "dax/ModuleStreamingContour.h"
#endif

namespace TEM
{

//-----------------------------------------------------------------------------
// This is just here for now - quick and dirty historgram calculations...
void PopulateHistogram(vtkImageData *input, vtkTable *output)
{
  // The output table will have the twice the number of columns, they will be
  // the x and y for input column. This is the bin centers, and the population.
  double minmax[2] = { 0.0, 0.0 };
  const int numberOfBins = 256;

  // The bin values are the centers, extending +/- half an inc either side
  switch (input->GetScalarType())
    {
    vtkTemplateMacro(
          TEM::GetScalarRange(reinterpret_cast<VTK_TT *>(input->GetPointData()->GetScalars()->GetVoidPointer(0)),
                         input->GetPointData()->GetScalars()->GetNumberOfTuples(),
                         minmax));
    default:
      break;
    }
  if (minmax[0] == minmax[1])
    {
    minmax[1] = minmax[0] + 1.0;
    }

  double inc = (minmax[1] - minmax[0]) / numberOfBins;
  double halfInc = inc / 2.0;
  vtkSmartPointer<vtkFloatArray> extents =
      vtkFloatArray::SafeDownCast(
        output->GetColumnByName(vtkStdString("image_extents").c_str()));
  if (!extents)
    {
    extents = vtkSmartPointer<vtkFloatArray>::New();
    extents->SetName(vtkStdString("image_extents").c_str());
    }
  extents->SetNumberOfTuples(numberOfBins);
  double min = minmax[0] + halfInc;
  for (int j = 0; j < numberOfBins; ++j)
    {
    extents->SetValue(j, min + j * inc);
    }
  vtkSmartPointer<vtkIntArray> populations =
      vtkIntArray::SafeDownCast(
        output->GetColumnByName(vtkStdString("image_pops").c_str()));
  if (!populations)
    {
    populations = vtkSmartPointer<vtkIntArray>::New();
    populations->SetName(vtkStdString("image_pops").c_str());
    }
  populations->SetNumberOfTuples(numberOfBins);
  int *pops = static_cast<int *>(populations->GetVoidPointer(0));
  for (int k = 0; k < numberOfBins; ++k)
    {
    pops[k] = 0;
    }

  switch (input->GetScalarType())
    {
    vtkTemplateMacro(
          TEM::CalculateHistogram(reinterpret_cast<VTK_TT *>(input->GetPointData()->GetScalars()->GetVoidPointer(0)),
                             input->GetPointData()->GetScalars()->GetNumberOfTuples(),
                             minmax[0], pops, inc, numberOfBins));
    default:
      cout << "UpdateFromFile: Unknown data type" << endl;
    }

#ifndef NDEBUG
  vtkIdType total = 0;
  for (int i = 0; i < numberOfBins; ++i)
    total += pops[i];
  assert(total == input->GetPointData()->GetScalars()->GetNumberOfTuples());
#endif

  output->AddColumn(extents.GetPointer());
  output->AddColumn(populations.GetPointer());
}

// Quick background thread for the histogram calculation.
class HistogramWorker : public QThread
{
  Q_OBJECT

  void run();

public:
  HistogramWorker(QObject *p = 0) : QThread(p) {}

  vtkSmartPointer<vtkImageData> input;
  vtkSmartPointer<vtkTable> output;
};

void HistogramWorker::run()
{
  if (input && output)
    {
    PopulateHistogram(input.Get(), output.Get());
    }
}

class CentralWidget::CWInternals
{
public:
  Ui::CentralWidget Ui;
};

class vtkHistogramMarker : public vtkPlot
{
public:
  static vtkHistogramMarker * New();
  double PositionX;

  bool Paint(vtkContext2D *painter)
  {
    vtkNew<vtkPen> pen;
    pen->SetColor(255, 0, 0, 255);
    pen->SetWidth(2.0);
    painter->ApplyPen(pen.Get());
    painter->DrawLine(PositionX, 0, PositionX, 1e9);
    return true;
  }
};
vtkStandardNewMacro(vtkHistogramMarker);

class vtkChartHistogram : public vtkChartXY
{
public:
  static vtkChartHistogram * New();

  bool MouseDoubleClickEvent(const vtkContextMouseEvent &mouse);

  vtkNew<vtkTransform2D> Transform;
  double PositionX;
  vtkNew<vtkHistogramMarker> Marker;
};

vtkStandardNewMacro(vtkChartHistogram)

bool vtkChartHistogram::MouseDoubleClickEvent(const vtkContextMouseEvent &m)
{
  // Determine the location of the click, and emit something we can listen to!
  vtkPlotBar *histo = 0;
  if (this->GetNumberOfPlots() > 0)
    {
    histo = vtkPlotBar::SafeDownCast(this->GetPlot(0));
    }
  if (!histo)
    {
    return false;
    }
  this->CalculateUnscaledPlotTransform(histo->GetXAxis(), histo->GetYAxis(),
                                       this->Transform.Get());
  vtkVector2f pos;
  this->Transform->InverseTransformPoints(m.GetScenePos().GetData(), pos.GetData(),
                                          1);
  this->PositionX = pos.GetX();
  this->Marker->PositionX = this->PositionX;
  this->Marker->Modified();
  this->Scene->SetDirty(true);
  if (this->GetNumberOfPlots() == 1)
    {
    this->AddPlot(this->Marker.Get());
    }
  this->InvokeEvent(vtkCommand::CursorChangedEvent);
  return true;
}

//-----------------------------------------------------------------------------
CentralWidget::CentralWidget(QWidget* parentObject, Qt::WindowFlags wflags)
  : Superclass(parentObject, wflags),
    Internals(new CentralWidget::CWInternals()),
    Worker(NULL)
{
  this->Internals->Ui.setupUi(this);

  QList<int> sizes;
  sizes << 200 << 200;
  this->Internals->Ui.splitter->setSizes(sizes);
  this->Internals->Ui.splitter->setStretchFactor(0, 0);
  this->Internals->Ui.splitter->setStretchFactor(1, 1);

  // Set up our little chart.
  this->Histogram
      ->SetInteractor(this->Internals->Ui.histogramWidget->GetInteractor());
  this->Internals->Ui.histogramWidget
      ->SetRenderWindow(this->Histogram->GetRenderWindow());
  vtkChartHistogram* chart = this->Chart.Get();
  this->Histogram->GetScene()->AddItem(chart);
  chart->SetBarWidthFraction(0.95);
  chart->SetRenderEmpty(true);
  chart->SetAutoAxes(false);
  chart->GetAxis(vtkAxis::LEFT)->SetTitle("");
  chart->GetAxis(vtkAxis::BOTTOM)->SetTitle("");
  chart->GetAxis(vtkAxis::LEFT)->SetBehavior(vtkAxis::FIXED);
  chart->GetAxis(vtkAxis::LEFT)->SetRange(0.0001, 10);
  chart->GetAxis(vtkAxis::LEFT)->SetMinimumLimit(1);
  chart->GetAxis(vtkAxis::LEFT)->SetLogScale(true);

  this->EventLink->Connect(chart, vtkCommand::CursorChangedEvent, this,
                           SLOT(histogramClicked(vtkObject*)));
}

//-----------------------------------------------------------------------------
CentralWidget::~CentralWidget()
{
}

//-----------------------------------------------------------------------------
void CentralWidget::setDataSource(DataSource* source)
{
  if (this->ADataSource)
    {
    this->disconnect(this->ADataSource);
    }
  this->ADataSource = source;
  if (source)
    {
    this->connect(source, SIGNAL(dataChanged()), SLOT(refreshHistogram()));
    }

  // Whenever the data source changes clear the plot, and then populate when
  // ready (or use the cached histogram values.
  this->Chart->ClearPlots();

  // Get the actual data source, build a histogram out of it.
  vtkTrivialProducer *t = vtkTrivialProducer::SafeDownCast(
    source->producer()->GetClientSideObject());
  vtkImageData *data = vtkImageData::SafeDownCast(t->GetOutputDataObject(0));

  // Check our cache, and use that if appopriate (or update it).
  if (this->HistogramCache.contains(data))
    {
    vtkTable *cachedTable = this->HistogramCache[data];
    if (cachedTable->GetMTime() > data->GetMTime())
      {
      this->setHistogramTable(cachedTable);
      return;
      }
    else
      {
      // Should this ever happen? Do we want to support this? -- YES!!!
      //qDebug() << "Image data changed after histogram calculation.";
      //return;
      this->HistogramCache.remove(data);
      }
    }

  // Calculate a histogram.
  vtkNew<vtkTable> table;
  this->HistogramCache[data] = table.Get();

  if (!this->Worker)
    {
    this->Worker = new HistogramWorker(this);
    connect(this->Worker, SIGNAL(finished()), SLOT(histogramReady()));
    }
  else if (this->Worker->isRunning())
    {
    // FIXME: Queue, abort, something.
    qDebug() << "Worker already running, skipping this one.";
    return;
    }
  this->Worker->input = data;
  this->Worker->output = table.Get();
  this->Worker->start();
}

void CentralWidget::refreshHistogram()
{
  this->setDataSource(this->ADataSource);
}

void CentralWidget::histogramReady()
{
  if (!this->Worker || !this->Worker->input || !this->Worker->output)
    return;

  this->setHistogramTable(this->Worker->output.Get());

  this->Worker->input = NULL;
  this->Worker->output = NULL;
}

void CentralWidget::histogramClicked(vtkObject *caller)
{
  //qDebug() << "Histogram clicked at" << this->Chart->PositionX
  //         << "making this a great spot to ask for an isosurface at value"
  //         << this->Chart->PositionX;
  Q_ASSERT(this->ADataSource);

  vtkSMViewProxy* view = ActiveObjects::instance().activeView();
  if (!view)
    {
    return;
    }

  // Use active ModuleContour is possible. Otherwise, find the first existing
  // ModuleContour instance or just create a new one, if none exists.
#ifdef DAX_DEVICE_ADAPTER
  typedef ModuleStreamingContour ModuleContourType;
#else
  typedef ModuleContour ModuleContourType;
#endif

  ModuleContourType* contour = qobject_cast<ModuleContourType*>(
    ActiveObjects::instance().activeModule());
  if (!contour)
    {
<<<<<<< HEAD
    QList<ModuleContourType*> contours =
      ModuleManager::instance().findModules<ModuleContourType*>(this->DataSource, view);
    if (contours.size() == 0)
      {
      contour = qobject_cast<ModuleContourType*>(ModuleManager::instance().createAndAddModule(
          "Contour", this->DataSource, view));
=======
    QList<ModuleContour*> contours =
      ModuleManager::instance().findModules<ModuleContour*>(this->ADataSource, view);
    if (contours.size() == 0)
      {
      contour = qobject_cast<ModuleContour*>(ModuleManager::instance().createAndAddModule(
          "Contour", this->ADataSource, view));
>>>>>>> da1dba5a
      }
    else
      {
      contour = contours[0];
      }
    ActiveObjects::instance().setActiveModule(contour);
    }
  Q_ASSERT(contour);
  contour->setIsoValue(this->Chart->PositionX);
  TEM::convert<pqView*>(view)->render();
}

void CentralWidget::setHistogramTable(vtkTable *table)
{
  this->Chart->ClearPlots();
  vtkPlot *plot = this->Chart->AddPlot(vtkChart::BAR);
  plot->SetInputData(table, "image_extents", "image_pops");
  plot->SetColor(0, 0, 255, 255);
  vtkDataArray *arr =
      vtkDataArray::SafeDownCast(table->GetColumnByName("image_pops"));
  if (arr)
    {
    double max = log10(arr->GetRange()[1]);
    vtkAxis *axis = this->Chart->GetAxis(vtkAxis::LEFT);
    axis->SetUnscaledMinimum(1.0);
    axis->SetMaximumLimit(max + 2.0);
    axis->SetMaximum(static_cast<int>(max) + 1.0);
    }
}

} // end of namespace TEM

#include "CentralWidget.moc"<|MERGE_RESOLUTION|>--- conflicted
+++ resolved
@@ -49,7 +49,7 @@
 #include "Utilities.h"
 
 #ifdef DAX_DEVICE_ADAPTER
-#  include "dax/ModuleStreamingContour.h"
+# include "dax/ModuleStreamingContour.h"
 #endif
 
 namespace TEM
@@ -361,21 +361,12 @@
     ActiveObjects::instance().activeModule());
   if (!contour)
     {
-<<<<<<< HEAD
     QList<ModuleContourType*> contours =
-      ModuleManager::instance().findModules<ModuleContourType*>(this->DataSource, view);
+      ModuleManager::instance().findModules<ModuleContourType*>(this->ADataSource, view);
     if (contours.size() == 0)
       {
       contour = qobject_cast<ModuleContourType*>(ModuleManager::instance().createAndAddModule(
-          "Contour", this->DataSource, view));
-=======
-    QList<ModuleContour*> contours =
-      ModuleManager::instance().findModules<ModuleContour*>(this->ADataSource, view);
-    if (contours.size() == 0)
-      {
-      contour = qobject_cast<ModuleContour*>(ModuleManager::instance().createAndAddModule(
           "Contour", this->ADataSource, view));
->>>>>>> da1dba5a
       }
     else
       {
